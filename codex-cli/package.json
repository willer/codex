--- conflicted
+++ resolved
@@ -53,11 +53,7 @@
     "strip-ansi": "^7.1.0",
     "to-rotated": "^1.0.0",
     "use-interval": "1.4.0",
-<<<<<<< HEAD
-    "zod": "^3.22.4"
-=======
     "zod": "^3.24.3"
->>>>>>> 0d6a98f9
   },
   "devDependencies": {
     "@eslint/js": "^9.22.0",
